--- conflicted
+++ resolved
@@ -10,22 +10,18 @@
   "author": "@nonword",
   "license": "ISC",
   "dependencies": {
-    "@nypl/nypl-data-api-client": "^0.2.5",
+    "@nypl/nypl-data-api-client": "^1.0.0",
     "avsc": "^5.0.2",
     "aws-sdk": "^2.50.0",
     "loglevel": "^1.4.1",
     "minimist": "^1.2.0"
   },
   "devDependencies": {
-<<<<<<< HEAD
     "aws-sdk-mock": "^1.7.0",
+    "chai": "4.0.2",
+    "chai-as-promised": "7.0.0",
     "mocha": "^3.2.0",
     "sinon": "^4.0.1"
-=======
-    "chai": "4.0.2",
-    "chai-as-promised": "7.0.0",
-    "mocha": "3.2.0"
->>>>>>> 84302edd
   },
   "directories": {
     "test": "test"
